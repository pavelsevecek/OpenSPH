#include "gui/Factory.h"
#include "gui/Project.h"
#include "gui/objects/Camera.h"
#include "gui/objects/Colorizer.h"
#include "gui/renderers/Brdf.h"
#include "gui/renderers/ContourRenderer.h"
#include "gui/renderers/FrameBuffer.h"
#include "gui/renderers/MeshRenderer.h"
#include "gui/renderers/ParticleRenderer.h"
#include "gui/renderers/RayTracer.h"
#include "gui/renderers/VolumeRenderer.h"

NAMESPACE_SPH_BEGIN

AutoPtr<ITracker> Factory::getTracker(const GuiSettings& settings) {
    const int trackedIndex = settings.get<int>(GuiSettingsId::CAMERA_TRACK_PARTICLE);
    if (trackedIndex >= 0) {
        return makeAuto<ParticleTracker>(trackedIndex);
    }
    const bool useMedian = settings.get<bool>(GuiSettingsId::CAMERA_TRACK_MEDIAN);
    if (useMedian) {
        const Vector offset = settings.get<Vector>(GuiSettingsId::CAMERA_TRACKING_OFFSET);
        return makeAuto<MedianTracker>(offset);
    }
    return nullptr;
}

AutoPtr<ICamera> Factory::getCamera(const GuiSettings& settings, const Pixel size) {
    CameraEnum cameraId = settings.get<CameraEnum>(GuiSettingsId::CAMERA_TYPE);
    CameraParams data;
    data.imageSize = size;
    data.position = settings.get<Vector>(GuiSettingsId::CAMERA_POSITION);
    data.target = settings.get<Vector>(GuiSettingsId::CAMERA_TARGET);
    data.up = settings.get<Vector>(GuiSettingsId::CAMERA_UP);
    data.clipping = Interval(settings.get<Float>(GuiSettingsId::CAMERA_CLIP_NEAR),
        settings.get<Float>(GuiSettingsId::CAMERA_CLIP_FAR));
    data.perspective.fov = settings.get<Float>(GuiSettingsId::CAMERA_PERSPECTIVE_FOV);
    data.ortho.fov = float(settings.get<Float>(GuiSettingsId::CAMERA_ORTHO_FOV));
    data.ortho.cutoff = float(settings.get<Float>(GuiSettingsId::CAMERA_ORTHO_CUTOFF));
    if (data.ortho.cutoff.value() == 0._f) {
        data.ortho.cutoff = NOTHING;
    }

    switch (cameraId) {
    case CameraEnum::ORTHO:
        return makeAuto<OrthoCamera>(data);
    case CameraEnum::PERSPECTIVE:
        return makeAuto<PerspectiveCamera>(data);
    case CameraEnum::FISHEYE:
        return makeAuto<FisheyeCamera>(data);
    case CameraEnum::SPHERICAL:
        return makeAuto<SphericalCamera>(data);
    default:
        NOT_IMPLEMENTED;
    }
}

AutoPtr<IRenderer> Factory::getRenderer(const GuiSettings& settings) {
    SharedPtr<IScheduler> scheduler = getScheduler(RunSettings::getDefaults());
    return getRenderer(scheduler, settings);
}

AutoPtr<IRenderer> Factory::getRenderer(SharedPtr<IScheduler> scheduler, const GuiSettings& settings) {
    RendererEnum id = settings.get<RendererEnum>(GuiSettingsId::RENDERER);
    AutoPtr<IRenderer> renderer;
    switch (id) {
    case RendererEnum::NONE:
        class NullRenderer : public IRenderer {
            virtual void initialize(const Storage&, const IColorizer&, const ICamera&) override {}
            virtual bool isInitialized() const override {
                return true;
            }
            virtual void render(const RenderParams&, Statistics&, IRenderOutput&) const override {}
            virtual void cancelRender() override {}
        };
        renderer = makeAuto<NullRenderer>();
        break;
    case RendererEnum::PARTICLE:
        renderer = makeAuto<ParticleRenderer>(settings);
        break;
    case RendererEnum::MESH:
        renderer = makeAuto<MeshRenderer>(scheduler, settings);
        break;
    case RendererEnum::RAYMARCHER:
        renderer = makeAuto<RayMarcher>(scheduler, settings);
        break;
    case RendererEnum::VOLUME:
        renderer = makeAuto<VolumeRenderer>(scheduler, settings);
        break;
    case RendererEnum::CONTOUR:
        renderer = makeAuto<ContourRenderer>(scheduler, settings);
        break;
    default:
        NOT_IMPLEMENTED;
    }

    return renderer;
}

AutoPtr<IBrdf> Factory::getBrdf(const GuiSettings& settings) {
    const BrdfEnum id = settings.get<BrdfEnum>(GuiSettingsId::RAYTRACE_BRDF);
    switch (id) {
    case BrdfEnum::LAMBERT:
        return makeAuto<LambertBrdf>(1._f);
    case BrdfEnum::PHONG:
        return makeAuto<PhongBrdf>(1._f);
    default:
        NOT_IMPLEMENTED;
    }
}

AutoPtr<IColorMap> Factory::getColorMap(const GuiSettings& settings) {
    const ColorMapEnum id = settings.get<ColorMapEnum>(GuiSettingsId::COLORMAP_TYPE);
    switch (id) {
    case ColorMapEnum::LINEAR:
        return nullptr;
    case ColorMapEnum::LOGARITHMIC: {
        const float factor = settings.get<Float>(GuiSettingsId::COLORMAP_LOGARITHMIC_FACTOR);
        return makeAuto<LogarithmicColorMap>(factor);
    }
    case ColorMapEnum::FILMIC:
        return makeAuto<FilmicColorMap>();
    default:
        NOT_IMPLEMENTED;
    }
}

static AutoPtr<IColorizer> getColorizer(const GuiSettings& settings, const ExtColorizerId id) {
    using Factory::getPalette;

    switch (id) {
    case ColorizerId::VELOCITY:
        return makeAuto<VelocityColorizer>(getPalette(id));
    case ColorizerId::ACCELERATION:
        return makeAuto<AccelerationColorizer>(getPalette(id));
    case ColorizerId::MOVEMENT_DIRECTION:
        return makeAuto<DirectionColorizer>(Vector(0._f, 0._f, 1._f), getPalette(id));
    case ColorizerId::COROTATING_VELOCITY:
        return makeAuto<CorotatingVelocityColorizer>(getPalette(ColorizerId::VELOCITY));
    case ColorizerId::DENSITY_PERTURBATION:
        return makeAuto<DensityPerturbationColorizer>(getPalette(id));
    case ColorizerId::SUMMED_DENSITY:
        return makeAuto<SummedDensityColorizer>(RunSettings::getDefaults(), getPalette(QuantityId::DENSITY));
    case ColorizerId::TOTAL_ENERGY:
        return makeAuto<EnergyColorizer>(getPalette(id));
    case ColorizerId::TEMPERATURE:
        return makeAuto<TemperatureColorizer>();
    case ColorizerId::TOTAL_STRESS:
        return makeAuto<StressColorizer>(getPalette(id));
    case ColorizerId::YIELD_REDUCTION:
        return makeAuto<YieldReductionColorizer>(getPalette(id));
    case ColorizerId::DAMAGE_ACTIVATION:
        return makeAuto<DamageActivationColorizer>(getPalette(id));
    case ColorizerId::RADIUS:
        return makeAuto<RadiusColorizer>(getPalette(id));
    case ColorizerId::BOUNDARY:
        return makeAuto<BoundaryColorizer>(BoundaryColorizer::Detection::NEIGBOUR_THRESHOLD, 40);
    case ColorizerId::UVW:
        return makeAuto<UvwColorizer>();
    case ColorizerId::PARTICLE_ID:
        return makeAuto<ParticleIdColorizer>(settings);
    case ColorizerId::COMPONENT_ID:
        return makeAuto<ComponentIdColorizer>(
            settings, Post::ComponentFlag::OVERLAP | Post::ComponentFlag::SORT_BY_MASS);
    case ColorizerId::BOUND_COMPONENT_ID:
        return makeAuto<ComponentIdColorizer>(
            settings, Post::ComponentFlag::ESCAPE_VELOCITY | Post::ComponentFlag::SORT_BY_MASS);
    case ColorizerId::AGGREGATE_ID:
        return makeAuto<AggregateIdColorizer>(settings);
    case ColorizerId::FLAG:
        return makeAuto<IndexColorizer>(QuantityId::FLAG, settings);
    case ColorizerId::MATERIAL_ID:
        return makeAuto<MaterialColorizer>(settings);
    case ColorizerId::BEAUTY:
        return makeAuto<BeautyColorizer>();
    default:
        QuantityId quantity = QuantityId(id);
        SPH_ASSERT(int(quantity) >= 0);

        Palette palette = getPalette(id);
        switch (getMetadata(quantity).expectedType) {
        case ValueEnum::INDEX:
            return makeAuto<TypedColorizer<Size>>(quantity, std::move(palette));
        case ValueEnum::SCALAR:
            return makeAuto<TypedColorizer<Float>>(quantity, std::move(palette));
        case ValueEnum::VECTOR:
            return makeAuto<TypedColorizer<Vector>>(quantity, std::move(palette));
        case ValueEnum::TRACELESS_TENSOR:
            return makeAuto<TypedColorizer<TracelessTensor>>(quantity, std::move(palette));
        case ValueEnum::SYMMETRIC_TENSOR:
            return makeAuto<TypedColorizer<SymmetricTensor>>(quantity, std::move(palette));
        default:
            NOT_IMPLEMENTED;
        }
    }
}

AutoPtr<IColorizer> Factory::getColorizer(const Project& project, const ExtColorizerId id) {
    AutoPtr<IColorizer> colorizer = Sph::getColorizer(project.getGuiSettings(), id);
    Optional<Palette> palette = colorizer->getPalette();
    if (palette && project.getPalette(colorizer->name(), palette.value())) {
        colorizer->setPalette(palette.value());
    }
    return colorizer;
}

struct PaletteDesc {
    Interval range;
    PaletteScale scale;
};

static FlatMap<ExtColorizerId, PaletteDesc> paletteDescs = {
    { QuantityId::DENSITY, { Interval(2650._f, 2750._f), PaletteScale::LINEAR } },
    { QuantityId::MASS, { Interval(1.e5_f, 1.e10_f), PaletteScale::LOGARITHMIC } },
    { QuantityId::PRESSURE, { Interval(-1.e5_f, 1.e10_f), PaletteScale::HYBRID } },
    { QuantityId::ENERGY, { Interval(1._f, 1.e6_f), PaletteScale::LOGARITHMIC } },
    { QuantityId::DEVIATORIC_STRESS, { Interval(0._f, 1.e10_f), PaletteScale::LINEAR } },
    { QuantityId::DAMAGE, { Interval(0._f, 1._f), PaletteScale::LINEAR } },
    { QuantityId::VELOCITY_DIVERGENCE, { Interval(-0.1_f, 0.1_f), PaletteScale::LINEAR } },
    { QuantityId::VELOCITY_GRADIENT, { Interval(0._f, 1.e-3_f), PaletteScale::LINEAR } },
    { QuantityId::VELOCITY_LAPLACIAN, { Interval(0._f, 1.e-3_f), PaletteScale::LINEAR } },
    { QuantityId::VELOCITY_GRADIENT_OF_DIVERGENCE, { Interval(0._f, 1.e-3_f), PaletteScale::LINEAR } },
    { QuantityId::VELOCITY_ROTATION, { Interval(0._f, 4._f), PaletteScale::LINEAR } },
    { QuantityId::SOUND_SPEED, { Interval(0._f, 5.e3_f), PaletteScale::LINEAR } },
    { QuantityId::VIBRATIONAL_VELOCITY, { Interval(0._f, 5.e3_f), PaletteScale::LINEAR } },
<<<<<<< HEAD
    { QuantityId::INITIAL_DENSITY, { Interval(2650._f, 2750._f), PaletteScale::LINEAR } },
=======
>>>>>>> 0ac4109e
    { QuantityId::AV_ALPHA, { Interval(0.1_f, 1.5_f), PaletteScale::LINEAR } },
    { QuantityId::AV_BALSARA, { Interval(0._f, 1._f), PaletteScale::LINEAR } },
    { QuantityId::AV_STRESS, { Interval(0._f, 1.e8_f), PaletteScale::LINEAR } },
    { QuantityId::ANGULAR_FREQUENCY, { Interval(0._f, 1.e-3_f), PaletteScale::LINEAR } },
    { QuantityId::MOMENT_OF_INERTIA, { Interval(0._f, 1.e10_f), PaletteScale::LINEAR } },
    { QuantityId::PHASE_ANGLE, { Interval(0._f, 10._f), PaletteScale::LINEAR } },
    { QuantityId::STRAIN_RATE_CORRECTION_TENSOR, { Interval(0._f, 5._f), PaletteScale::LINEAR } },
    { QuantityId::EPS_MIN, { Interval(0._f, 1._f), PaletteScale::LINEAR } },
    { QuantityId::FRICTION, { Interval(0._f, 1._f), PaletteScale::LINEAR } },
    { QuantityId::DELTASPH_DENSITY_GRADIENT, { Interval(0._f, 1._f), PaletteScale::LINEAR } },
    { QuantityId::NEIGHBOUR_CNT, { Interval(50._f, 150._f), PaletteScale::LINEAR } },
    { ColorizerId::VELOCITY, { Interval(0.1_f, 100._f), PaletteScale::LOGARITHMIC } },
    { ColorizerId::ACCELERATION, { Interval(0.1_f, 100._f), PaletteScale::LOGARITHMIC } },
    { ColorizerId::MOVEMENT_DIRECTION, { Interval(0._f, 2._f * PI), PaletteScale::LINEAR } },
    { ColorizerId::RADIUS, { Interval(0._f, 1.e3_f), PaletteScale::LINEAR } },
    { ColorizerId::TOTAL_ENERGY, { Interval(1.e6_f, 1.e10_f), PaletteScale::LOGARITHMIC } },
    { ColorizerId::TEMPERATURE, { Interval(100._f, 1.e7_f), PaletteScale::LOGARITHMIC } },
    { ColorizerId::DENSITY_PERTURBATION, { Interval(-1.e-6_f, 1.e-6_f), PaletteScale::LINEAR } },
    { ColorizerId::DAMAGE_ACTIVATION, { Interval(2.e-4_f, 8.e-4_f), PaletteScale::LINEAR } },
    { ColorizerId::YIELD_REDUCTION, { Interval(0._f, 1._f), PaletteScale::LINEAR } },
    { ColorizerId::TOTAL_STRESS, { Interval(0._f, 1e6_f), PaletteScale::LINEAR } },
};

static Palette getDefaultPalette(const Interval range) {
    const float x0 = float(range.lower());
    const float dx = float(range.size());
    return Palette({ { x0, Rgba(0.f, 0.f, 0.6f) },
                       { x0 + 0.2f * dx, Rgba(0.1f, 0.1f, 0.1f) },
                       { x0 + 0.6f * dx, Rgba(0.9f, 0.9f, 0.9f) },
                       { x0 + 0.8f * dx, Rgba(1.f, 1.f, 0.f) },
                       { x0 + dx, Rgba(0.6f, 0.f, 0.f) } },
        PaletteScale::LINEAR);
}

Palette Factory::getPalette(const ExtColorizerId id) {
    const PaletteDesc desc = paletteDescs[id];
    const Interval range = desc.range;
    const PaletteScale scale = desc.scale;
    const float x0 = float(range.lower());
    const float dx = float(range.size());
    switch (id) {
    case ColorizerId::VELOCITY:
        return Palette({ { x0, Rgba(0.5f, 0.5f, 0.5f) },
                           { x0 + 0.001f * dx, Rgba(0.0f, 0.0f, 0.2f) },
                           { x0 + 0.01f * dx, Rgba(0.0f, 0.0f, 1.0f) },
                           { x0 + 0.1f * dx, Rgba(1.0f, 0.0f, 0.2f) },
                           { x0 + dx, Rgba(1.0f, 1.0f, 0.2f) } },
            scale);
    case ColorizerId::ACCELERATION:
        return Palette({ { x0, Rgba(0.5f, 0.5f, 0.5f) },
                           { x0 + 0.001f * dx, Rgba(0.0f, 0.0f, 0.2f) },
                           { x0 + 0.01f * dx, Rgba(0.0f, 0.0f, 1.0f) },
                           { x0 + 0.1f * dx, Rgba(1.0f, 0.0f, 0.2f) },
                           { x0 + dx, Rgba(1.0f, 1.0f, 0.2f) } },
            scale);
    case ColorizerId::MOVEMENT_DIRECTION: {
        SPH_ASSERT(range == Interval(0.f, 2._f * PI)); // in radians
        const float pi = float(PI);
        return Palette({ { 0.f, Rgba(0.1f, 0.1f, 1.f) },
                           { pi / 3.f, Rgba(1.f, 0.1f, 1.f) },
                           { 2.f * pi / 3.f, Rgba(1.f, 0.1f, 0.1f) },
                           { 3.f * pi / 3.f, Rgba(1.f, 1.f, 0.1f) },
                           { 4.f * pi / 3.f, Rgba(0.1f, 1.f, 0.1f) },
                           { 5.f * pi / 3.f, Rgba(0.1f, 1.f, 1.f) },
                           { 2.f * pi, Rgba(0.1f, 0.1f, 1.f) } },
            scale);
    }
    case ColorizerId::DENSITY_PERTURBATION:
        return Palette({ { x0, Rgba(0.1f, 0.1f, 1.f) },
                           { x0 + 0.5f * dx, Rgba(0.7f, 0.7f, 0.7f) },
                           { x0 + dx, Rgba(1.f, 0.1f, 0.1f) } },
            scale);
    case ColorizerId::TOTAL_ENERGY:
        return Palette({ { x0, Rgba(0.f, 0.f, 0.6f) },
                           { x0 + 0.01f * dx, Rgba(0.1f, 0.1f, 0.1f) },
                           { x0 + 0.05f * dx, Rgba(0.9f, 0.9f, 0.9f) },
                           { x0 + 0.2f * dx, Rgba(1.f, 1.f, 0.f) },
                           { x0 + dx, Rgba(0.6f, 0.f, 0.f) } },
            scale);
    case ColorizerId::TEMPERATURE:
        return Palette({ { x0, Rgba(0.1f, 0.1f, 0.1f) },
                           { x0 + 0.001f * dx, Rgba(0.1f, 0.1f, 1.f) },
                           { x0 + 0.01f * dx, Rgba(1.f, 0.f, 0.f) },
                           { x0 + 0.1f * dx, Rgba(1.0f, 0.6f, 0.4f) },
                           { x0 + dx, Rgba(1.f, 1.f, 0.f) } },
            scale);
    case ColorizerId::YIELD_REDUCTION:
        return Palette({ { 0._f, Rgba(0.1f, 0.1f, 0.1f) }, { 1._f, Rgba(0.9f, 0.9f, 0.9f) } }, scale);
    case ColorizerId::DAMAGE_ACTIVATION:
        return Palette({ { x0, Rgba(0.1f, 0.1f, 1.f) },
                           { x0 + 0.5f * dx, Rgba(0.7f, 0.7f, 0.7f) },
                           { x0 + dx, Rgba(1.f, 0.1f, 0.1f) } },
            scale);
    case ColorizerId::RADIUS:
        return Palette({ { x0, Rgba(0.1f, 0.1f, 1.f) },
                           { x0 + 0.5f * dx, Rgba(0.7f, 0.7f, 0.7f) },
                           { x0 + dx, Rgba(1.f, 0.1f, 0.1f) } },
            scale);
    default:
        // check extended values
        switch (QuantityId(id)) {
        case QuantityId::PRESSURE:
            SPH_ASSERT(x0 < -1.f);
            return Palette({ { x0, Rgba(0.3f, 0.3f, 0.8f) },
                               { -1.e4f, Rgba(0.f, 0.f, 0.2f) },
                               { 0.f, Rgba(0.2f, 0.2f, 0.2f) },
                               { 1.e4f, Rgba(0.8f, 0.8f, 0.8f) },
                               { 2.e4f, Rgba(1.f, 1.f, 0.2f) },
                               { x0 + dx, Rgba(0.5f, 0.f, 0.f) } },
                scale);
        case QuantityId::ENERGY:
            return Palette({ { x0, Rgba(0.1f, 0.1f, 0.1f) },
                               { x0 + 0.001f * dx, Rgba(0.1f, 0.1f, 1.f) },
                               { x0 + 0.01f * dx, Rgba(1.f, 0.f, 0.f) },
                               { x0 + 0.1f * dx, Rgba(1.0f, 0.6f, 0.4f) },
                               { x0 + dx, Rgba(1.f, 1.f, 0.f) } },
                scale);
        case QuantityId::DEVIATORIC_STRESS:
            return Palette({ { x0, Rgba(0.f, 0.f, 0.2f) },
                               { x0 + 0.1f * dx, Rgba(0.9f, 0.9f, 0.9f) },
                               { x0 + 0.25f * dx, Rgba(1.f, 1.f, 0.2f) },
                               { x0 + 0.5f * dx, Rgba(1.f, 0.5f, 0.f) },
                               { x0 + dx, Rgba(0.5f, 0.f, 0.f) } },
                scale);
        case QuantityId::DENSITY:
<<<<<<< HEAD
        case QuantityId::INITIAL_DENSITY:
=======
>>>>>>> 0ac4109e
        case QuantityId::VELOCITY_LAPLACIAN:
        case QuantityId::FRICTION:
        case QuantityId::VELOCITY_GRADIENT_OF_DIVERGENCE:
            return Palette({ { x0, Rgba(0.4f, 0.f, 0.4f) },
                               { x0 + 0.3f * dx, Rgba(0.3f, 0.3f, 1.f) },
                               { x0 + 0.5f * dx, Rgba(0.9f, 0.9f, 0.9f) },
                               { x0 + 0.7f * dx, Rgba(1.f, 0.f, 0.f) },
                               { x0 + dx, Rgba(1.f, 1.f, 0.f) } },
                scale);
        case QuantityId::DAMAGE:
            return Palette({ { x0, Rgba(0.1f, 0.1f, 0.1f) }, { x0 + dx, Rgba(0.9f, 0.9f, 0.9f) } }, scale);
        case QuantityId::MASS:
            return Palette({ { x0, Rgba(0.1f, 0.1f, 0.1f) }, { x0 + dx, Rgba(0.9f, 0.9f, 0.9f) } }, scale);
        case QuantityId::VELOCITY_DIVERGENCE:
            SPH_ASSERT(x0 < 0._f);
            return Palette({ { x0, Rgba(0.3f, 0.3f, 0.8f) },
                               { 0.1f * x0, Rgba(0.f, 0.f, 0.2f) },
                               { 0.f, Rgba(0.2f, 0.2f, 0.2f) },
                               { 0.1f * (x0 + dx), Rgba(0.8f, 0.8f, 0.8f) },
                               { x0 + dx, Rgba(1.0f, 0.6f, 0.f) } },
                scale);
        case QuantityId::VELOCITY_GRADIENT:
            SPH_ASSERT(x0 == 0._f);
            return Palette({ { 0._f, Rgba(0.3f, 0.3f, 0.8f) },
                               { 0.01f * dx, Rgba(0.f, 0.f, 0.2f) },
                               { 0.05f * dx, Rgba(0.2f, 0.2f, 0.2f) },
                               { 0.2f * dx, Rgba(0.8f, 0.8f, 0.8f) },
                               { dx, Rgba(1.0f, 0.6f, 0.f) } },
                scale);
        case QuantityId::ANGULAR_FREQUENCY:
            SPH_ASSERT(x0 == 0._f);
            return Palette({ { 0._f, Rgba(0.3f, 0.3f, 0.8f) },
                               { 0.25f * dx, Rgba(0.f, 0.f, 0.2f) },
                               { 0.5f * dx, Rgba(0.2f, 0.2f, 0.2f) },
                               { 0.75f * dx, Rgba(0.8f, 0.8f, 0.8f) },
                               { dx, Rgba(1.0f, 0.6f, 0.f) } },
                scale);
        case QuantityId::STRAIN_RATE_CORRECTION_TENSOR: {
            // sqrt(3) is an important value, as it corresponds to identity tensor
            const float actDx = max(dx, sqrt(3.f) + 0.2f);
            const float eps = 0.05f;
            return Palette({ { 0._f, Rgba(0.f, 0.0f, 0.5f) },
                               { sqrt(3.f) - eps, Rgba(0.9f, 0.9f, 0.9f) },
                               { sqrt(3.f), Rgba(1.f, 1.f, 0.f) },
                               { sqrt(3.f) + eps, Rgba(0.9f, 0.9f, 0.9f) },
                               { actDx, Rgba(0.5f, 0.0f, 0.0f) } },
                scale);
        }
        case QuantityId::AV_BALSARA:
            return Palette({ { x0, Rgba(0.1f, 0.1f, 0.1f) }, { x0 + dx, Rgba(0.9f, 0.9f, 0.9f) } }, scale);
        case QuantityId::EPS_MIN:
            return Palette({ { x0, Rgba(0.1f, 0.1f, 1.f) },
                               { x0 + 0.5f * dx, Rgba(0.7f, 0.7f, 0.7f) },
                               { x0 + dx, Rgba(1.f, 0.1f, 0.1f) } },
                scale);
        case QuantityId::MOMENT_OF_INERTIA:
            return Palette({ { x0, Rgba(0.1f, 0.1f, 1.f) },
                               { x0 + 0.5f * dx, Rgba(0.7f, 0.7f, 0.7f) },
                               { x0 + dx, Rgba(1.f, 0.1f, 0.1f) } },
                scale);
        default:
            return getDefaultPalette(Interval(x0, x0 + dx));
        }
    }
}

NAMESPACE_SPH_END<|MERGE_RESOLUTION|>--- conflicted
+++ resolved
@@ -223,10 +223,6 @@
     { QuantityId::VELOCITY_ROTATION, { Interval(0._f, 4._f), PaletteScale::LINEAR } },
     { QuantityId::SOUND_SPEED, { Interval(0._f, 5.e3_f), PaletteScale::LINEAR } },
     { QuantityId::VIBRATIONAL_VELOCITY, { Interval(0._f, 5.e3_f), PaletteScale::LINEAR } },
-<<<<<<< HEAD
-    { QuantityId::INITIAL_DENSITY, { Interval(2650._f, 2750._f), PaletteScale::LINEAR } },
-=======
->>>>>>> 0ac4109e
     { QuantityId::AV_ALPHA, { Interval(0.1_f, 1.5_f), PaletteScale::LINEAR } },
     { QuantityId::AV_BALSARA, { Interval(0._f, 1._f), PaletteScale::LINEAR } },
     { QuantityId::AV_STRESS, { Interval(0._f, 1.e8_f), PaletteScale::LINEAR } },
@@ -352,10 +348,6 @@
                                { x0 + dx, Rgba(0.5f, 0.f, 0.f) } },
                 scale);
         case QuantityId::DENSITY:
-<<<<<<< HEAD
-        case QuantityId::INITIAL_DENSITY:
-=======
->>>>>>> 0ac4109e
         case QuantityId::VELOCITY_LAPLACIAN:
         case QuantityId::FRICTION:
         case QuantityId::VELOCITY_GRADIENT_OF_DIVERGENCE:
