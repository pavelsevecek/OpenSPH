--- conflicted
+++ resolved
@@ -67,8 +67,6 @@
     virtual Float getDensity(const Float p, const Float u) const override;
 };
 
-<<<<<<< HEAD
-=======
 class PengRobinsonEos : public IEos {
 private:
     Float M;
@@ -102,7 +100,6 @@
     Float evaluatePressure(const Float rho, const Float u) const;
 };
 
->>>>>>> cd953fcf
 /// \brief Tait equation of state
 ///
 /// Equation describing behavior of water and other fluids. Depends only on density, does not require energy
