--- conflicted
+++ resolved
@@ -611,12 +611,8 @@
     settings.set(RunSettingsId::TIMESTEPPING_CRITERION, EMPTY_FLAGS);
     settings.set(RunSettingsId::TIMESTEPPING_INITIAL_TIMESTEP, 1._f);
     settings.set(RunSettingsId::TIMESTEPPING_MAX_TIMESTEP, 10._f);
-<<<<<<< HEAD
-    settings.set(RunSettingsId::GRAVITY_OPENING_ANGLE, 0.8_f);
-=======
     settings.set(RunSettingsId::GRAVITY_MULTIPOLE_ORDER, 0);
     settings.set(RunSettingsId::GRAVITY_OPENING_ANGLE, 1._f);
->>>>>>> 5ec4fb45
     settings.addEntries(overrides);
 }
 
@@ -628,10 +624,7 @@
     VirtualSettings::Category& solverCat = connector.addCategory("Solver");
     solverCat.connect<int>("Iteration count", settings, RunSettingsId::PBD_ITERATION_COUNT);
     solverCat.connect<Float>("Relaxation parameter", settings, RunSettingsId::PBD_RELAXATION_PARAMETER);
-<<<<<<< HEAD
-=======
     solverCat.connect<EnumWrapper>("Neighbor finder", settings, RunSettingsId::SPH_FINDER);
->>>>>>> 5ec4fb45
 
     addGravityCategory(connector, settings);
     addOutputCategory(connector, settings, *this);
@@ -646,12 +639,9 @@
 
 static JobRegistrar sRegisterPbd(
     "Position based run",
-<<<<<<< HEAD
     "PBD run",
-=======
->>>>>>> 5ec4fb45
     "simulations",
     [](const String& name) { return makeAuto<PositionBasedJob>(name, EMPTY_SETTINGS); },
-    L"Runs a simulation using the position based solver by Macklin & M\u00FCller.");
+    L"Runs a simulation using the position based solver by Macklin && M\u00FCller.");
 
 NAMESPACE_SPH_END