--- conflicted
+++ resolved
@@ -37,11 +37,7 @@
 
     // predict positions
     Array<Vector> r1(r.size());
-<<<<<<< HEAD
-    parallelFor(scheduler, 0, r.size(), [&r, &r1, &v, &dv, dt](Size i) { r1[i] = r[i] + v[i] * dt; });
-=======
     parallelFor(scheduler, 0, r.size(), [&r, &r1, &v, dt](Size i) { r1[i] = r[i] + v[i] * dt; });
->>>>>>> 5ec4fb45
 
     // find neighbors
     finder->build(scheduler, r1);
