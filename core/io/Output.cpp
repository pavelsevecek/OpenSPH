#include "io/Output.h"
#include "io/Column.h"
#include "io/FileSystem.h"
#include "io/Logger.h"
#include "io/Serializer.h"
#include "objects/finders/Order.h"
#include "post/TwoBody.h"
#include "quantities/Attractor.h"
#include "quantities/IMaterial.h"
#include "system/Factory.h"
#include <fstream>

#ifdef SPH_USE_HDF5
#include <hdf5.h>
#endif

NAMESPACE_SPH_BEGIN

// ----------------------------------------------------------------------------------------------------------
// OutputFile
// ----------------------------------------------------------------------------------------------------------

OutputFile::OutputFile(const Path& pathMask, const Size firstDumpIdx)
    : pathMask(pathMask) {
    dumpNum = firstDumpIdx;
    SPH_ASSERT(!pathMask.empty());
}

Path OutputFile::getNextPath(const Statistics& stats) const {
    SPH_ASSERT(!pathMask.empty());
    std::string path = pathMask.native();
    std::size_t n = path.find("%d");
    if (n != std::string::npos) {
        std::ostringstream ss;
        ss << std::setw(4) << std::setfill('0') << dumpNum;
        path.replace(n, 2, ss.str());
    }
    n = path.find("%t");
    if (n != std::string::npos) {
        std::ostringstream ss;
        const Float t = stats.get<Float>(StatisticsId::RUN_TIME);
        ss << std::fixed << t;
        /// \todo replace decimal dot as docs say
        path.replace(n, 2, ss.str());
    }
    dumpNum++;
    return Path(path);
}

Optional<Size> OutputFile::getDumpIdx(const Path& path) {
    // look for 4 consecutive digits.
    const std::string s = path.fileName().native();
    for (int i = 0; i < int(s.size()) - 3; ++i) {
        if (std::isdigit(s[i]) && std::isdigit(s[i + 1]) && std::isdigit(s[i + 2]) &&
            std::isdigit(s[i + 3])) {
            // next digit must NOT be a number
            if (i + 4 < int(s.size()) && std::isdigit(s[i + 4])) {
                // 4-digit sequence is not unique, report error
                return NOTHING;
            }
            try {
                Size index = std::stoul(s.substr(i, 4));
                return index;
            } catch (const std::exception& e) {
                SPH_ASSERT(false, e.what());
                MARK_USED(e);
                return NOTHING;
            }
        }
    }
    return NOTHING;
}

Optional<OutputFile> OutputFile::getMaskFromPath(const Path& path, const Size firstDumpIdx) {
    /// \todo could be deduplicated a bit
    const std::string s = path.fileName().native();
    for (int i = 0; i < int(s.size()) - 3; ++i) {
        if (std::isdigit(s[i]) && std::isdigit(s[i + 1]) && std::isdigit(s[i + 2]) &&
            std::isdigit(s[i + 3])) {
            if (i + 4 < int(s.size()) && std::isdigit(s[i + 4])) {
                return NOTHING;
            }
            std::string mask = s.substr(0, i) + "%d" + s.substr(i + 4);
            // prepend the original parent path
            return OutputFile(path.parentPath() / Path(mask), firstDumpIdx);
        }
    }
    return NOTHING;
}

bool OutputFile::hasWildcard() const {
    std::string path = pathMask.native();
    return path.find("%d") != std::string::npos || path.find("%t") != std::string::npos;
}

Path OutputFile::getMask() const {
    return pathMask;
}

IOutput::IOutput(const OutputFile& fileMask)
    : paths(fileMask) {
    SPH_ASSERT(!fileMask.getMask().empty());
}

// ----------------------------------------------------------------------------------------------------------
// TextOutput/Input
// ----------------------------------------------------------------------------------------------------------

static void printHeader(std::ostream& ofs, const std::string& name, const ValueEnum type) {
    switch (type) {
    case ValueEnum::SCALAR:
    case ValueEnum::INDEX:
        ofs << std::setw(20) << name;
        break;
    case ValueEnum::VECTOR:
        ofs << std::setw(20) << (name + " [x]") << std::setw(20) << (name + " [y]") << std::setw(20)
            << (name + " [z]");
        break;
    case ValueEnum::SYMMETRIC_TENSOR:
        ofs << std::setw(20) << (name + " [xx]") << std::setw(20) << (name + " [yy]") << std::setw(20)
            << (name + " [zz]") << std::setw(20) << (name + " [xy]") << std::setw(20) << (name + " [xz]")
            << std::setw(20) << (name + " [yz]");
        break;
    case ValueEnum::TRACELESS_TENSOR:
        ofs << std::setw(20) << (name + " [xx]") << std::setw(20) << (name + " [yy]") << std::setw(20)
            << (name + " [xy]") << std::setw(20) << (name + " [xz]") << std::setw(20) << (name + " [yz]");
        break;
    default:
        NOT_IMPLEMENTED;
    }
}

static void addColumns(const Flags<OutputQuantityFlag> quantities, Array<AutoPtr<ITextColumn>>& columns) {
    if (quantities.has(OutputQuantityFlag::INDEX)) {
        columns.push(makeAuto<ParticleNumberColumn>());
    }
    if (quantities.has(OutputQuantityFlag::POSITION)) {
        columns.push(makeAuto<ValueColumn<Vector>>(QuantityId::POSITION));
    }
    if (quantities.has(OutputQuantityFlag::VELOCITY)) {
        columns.push(makeAuto<DerivativeColumn<Vector>>(QuantityId::POSITION));
    }
    if (quantities.has(OutputQuantityFlag::ANGULAR_FREQUENCY)) {
        columns.push(makeAuto<ValueColumn<Vector>>(QuantityId::ANGULAR_FREQUENCY));
    }
    if (quantities.has(OutputQuantityFlag::SMOOTHING_LENGTH)) {
        columns.push(makeAuto<SmoothingLengthColumn>());
    }
    if (quantities.has(OutputQuantityFlag::MASS)) {
        columns.push(makeAuto<ValueColumn<Float>>(QuantityId::MASS));
    }
    if (quantities.has(OutputQuantityFlag::PRESSURE)) {
        columns.push(makeAuto<ValueColumn<Float>>(QuantityId::PRESSURE));
    }
    if (quantities.has(OutputQuantityFlag::DENSITY)) {
        columns.push(makeAuto<ValueColumn<Float>>(QuantityId::DENSITY));
    }
    if (quantities.has(OutputQuantityFlag::ENERGY)) {
        columns.push(makeAuto<ValueColumn<Float>>(QuantityId::ENERGY));
    }
    if (quantities.has(OutputQuantityFlag::DEVIATORIC_STRESS)) {
        columns.push(makeAuto<ValueColumn<TracelessTensor>>(QuantityId::DEVIATORIC_STRESS));
    }
    if (quantities.has(OutputQuantityFlag::DAMAGE)) {
        columns.push(makeAuto<ValueColumn<Float>>(QuantityId::DAMAGE));
    }
    if (quantities.has(OutputQuantityFlag::STRAIN_RATE_CORRECTION_TENSOR)) {
        columns.push(makeAuto<ValueColumn<SymmetricTensor>>(QuantityId::STRAIN_RATE_CORRECTION_TENSOR));
    }
    if (quantities.has(OutputQuantityFlag::MATERIAL_ID)) {
        columns.push(makeAuto<ValueColumn<Size>>(QuantityId::MATERIAL_ID));
    }
}

struct DumpAllVisitor {
    template <typename TValue>
    void visit(QuantityId id, Array<AutoPtr<ITextColumn>>& columns) {
        columns.push(makeAuto<ValueColumn<TValue>>(id));
    }
};

TextOutput::TextOutput(const OutputFile& fileMask,
    const std::string& runName,
    const Flags<OutputQuantityFlag> quantities,
    const Flags<Options> options)
    : IOutput(fileMask)
    , runName(runName)
    , options(options) {
    addColumns(quantities, columns);
}

TextOutput::~TextOutput() = default;

Expected<Path> TextOutput::dump(const Storage& storage, const Statistics& stats) {
    if (options.has(Options::DUMP_ALL)) {
        columns.clear();
        // add some 'extraordinary' quantities and position (we want those to be one of the first, not after
        // density, etc).
        columns.push(makeAuto<ParticleNumberColumn>());
        columns.push(makeAuto<ValueColumn<Vector>>(QuantityId::POSITION));
        columns.push(makeAuto<DerivativeColumn<Vector>>(QuantityId::POSITION));
        columns.push(makeAuto<SmoothingLengthColumn>());
        for (ConstStorageElement e : storage.getQuantities()) {
            if (e.id == QuantityId::POSITION) {
                // already added
                continue;
            }
            dispatch(e.quantity.getValueEnum(), DumpAllVisitor{}, e.id, columns);
        }
    }

    SPH_ASSERT(!columns.empty(), "No column added to TextOutput");
    const Path fileName = paths.getNextPath(stats);

    Outcome dirResult = FileSystem::createDirectory(fileName.parentPath());
    if (!dirResult) {
        return makeUnexpected<Path>(
            "Cannot create directory " + fileName.parentPath().native() + ": " + dirResult.error());
    }

    try {
        std::ofstream ofs(fileName.native());
        // print description
        ofs << "# Run: " << runName << std::endl;
        if (stats.has(StatisticsId::RUN_TIME)) {
            ofs << "# SPH dump, time = " << stats.get<Float>(StatisticsId::RUN_TIME) << std::endl;
        }
        ofs << "# ";
        for (auto& column : columns) {
            printHeader(ofs, column->getName(), column->getType());
        }
        ofs << std::endl;
        // print data lines, starting with second-order quantities
        for (Size i = 0; i < storage.getParticleCnt(); ++i) {
            for (auto& column : columns) {
                // write one extra space to be sure numbers won't merge
                if (options.has(Options::SCIENTIFIC)) {
                    ofs << std::scientific << std::setprecision(PRECISION)
                        << column->evaluate(storage, stats, i);
                } else {
                    ofs << std::setprecision(PRECISION) << column->evaluate(storage, stats, i);
                }
            }
            ofs << std::endl;
        }
        ofs.close();
        return fileName;
    } catch (const std::exception& e) {
        return makeUnexpected<Path>("Cannot save output file " + fileName.native() + ": " + e.what());
    }
}

TextOutput& TextOutput::addColumn(AutoPtr<ITextColumn>&& column) {
    columns.push(std::move(column));
    return *this;
}

TextInput::TextInput(Flags<OutputQuantityFlag> quantities) {
    addColumns(quantities, columns);
}

Outcome TextInput::load(const Path& path, Storage& storage, Statistics& UNUSED(stats)) {
    try {
        std::ifstream ifs(path.native());
        if (!ifs) {
            return makeFailed("Failed to open the file");
        }
        std::string line;
        storage.removeAll();
        // storage currently requires at least one quantity for insertion by value
        storage.insert<Size>(QuantityId::FLAG, OrderEnum::ZERO, Array<Size>{ 0 });

        Size particleCnt = 0;
        while (std::getline(ifs, line)) {
            if (line[0] == '#') { // comment
                continue;
            }
            std::stringstream ss(line);
            for (AutoPtr<ITextColumn>& column : columns) {
                switch (column->getType()) {
                /// \todo de-duplicate the loading (used in Settings)
                case ValueEnum::INDEX: {
                    Size i;
                    ss >> i;
                    column->accumulate(storage, i, particleCnt);
                    break;
                }
                case ValueEnum::SCALAR: {
                    Float f;
                    ss >> f;
                    column->accumulate(storage, f, particleCnt);
                    break;
                }
                case ValueEnum::VECTOR: {
                    Vector v(0._f);
                    ss >> v[X] >> v[Y] >> v[Z];
                    column->accumulate(storage, v, particleCnt);
                    break;
                }
                case ValueEnum::TRACELESS_TENSOR: {
                    Float xx, yy, xy, xz, yz;
                    ss >> xx >> yy >> xy >> xz >> yz;
                    TracelessTensor t(xx, yy, xy, xz, yz);
                    column->accumulate(storage, t, particleCnt);
                    break;
                }
                default:
                    NOT_IMPLEMENTED;
                }
            }
            particleCnt++;
        }
        ifs.close();

        // resize the flag quantity to make the storage consistent
        Quantity& flags = storage.getQuantity(QuantityId::FLAG);
        for (Array<Size>& buffer : flags.getAll<Size>()) {
            buffer.resize(particleCnt);
        }

        // sanity check
        if (storage.getParticleCnt() != particleCnt || !storage.isValid()) {
            return makeFailed("Loaded storage is not valid");
        }

    } catch (const std::exception& e) {
        return makeFailed(e.what());
    }
    return SUCCESS;
}

TextInput& TextInput::addColumn(AutoPtr<ITextColumn>&& column) {
    columns.push(std::move(column));
    return *this;
}

// ----------------------------------------------------------------------------------------------------------
// GnuplotOutput
// ----------------------------------------------------------------------------------------------------------

Expected<Path> GnuplotOutput::dump(const Storage& storage, const Statistics& stats) {
    const Expected<Path> path = TextOutput::dump(storage, stats);
    if (!path) {
        return path;
    }
    const Path pathWithoutExt = Path(path.value()).removeExtension();
    const Float time = stats.get<Float>(StatisticsId::RUN_TIME);
    const std::string command = "gnuplot -e \"filename='" + pathWithoutExt.native() +
                                "'; time=" + std::to_string(time) + "\" " + scriptPath;
    const int returned = system(command.c_str());
    MARK_USED(returned);
    return path;
}

// ----------------------------------------------------------------------------------------------------------
// BinaryOutput/Input
// ----------------------------------------------------------------------------------------------------------

namespace {

using BufferView = ArrayView<const char>;

struct StoreBuffersVisitor {
    template <typename TValue>
    void visit(const Quantity& q, Serializer<true>& serializer, const IndexSequence& sequence) {
        StaticArray<const Array<TValue>&, 3> buffers = q.getAll<TValue>();
        for (Size i : sequence) {
            serializer.write(buffers[0][i]);
        }
        switch (q.getOrderEnum()) {
        case OrderEnum::ZERO:
            break;
        case OrderEnum::FIRST:
            for (Size i : sequence) {
                serializer.write(buffers[1][i]);
            }
            break;
        case OrderEnum::SECOND:
            for (Size i : sequence) {
                serializer.write(buffers[1][i]);
            }
            for (Size i : sequence) {
                serializer.write(buffers[2][i]);
            }
            break;
        default:
            STOP;
        }
    }
};

struct LoadBuffersVisitor {
    template <typename TValue>
    void visit(Storage& storage,
        Deserializer<true>& deserializer,
        const IndexSequence& sequence,
        const QuantityId id,
        const OrderEnum order) {
        Array<TValue> buffer(sequence.size());
        for (Size i : sequence) {
            deserializer.read(buffer[i]);
        }
        storage.insert<TValue>(id, order, std::move(buffer));
        switch (order) {
        case OrderEnum::ZERO:
            // already done
            break;
        case OrderEnum::FIRST: {
            ArrayView<TValue> dv = storage.getDt<TValue>(id);
            for (Size i : sequence) {
                deserializer.read(dv[i]);
            }
            break;
        }
        case OrderEnum::SECOND: {
            ArrayView<TValue> dv = storage.getDt<TValue>(id);
            ArrayView<TValue> d2v = storage.getD2t<TValue>(id);
            for (Size i : sequence) {
                deserializer.read(dv[i]);
            }
            for (Size i : sequence) {
                deserializer.read(d2v[i]);
            }
            break;
        }
        default:
            NOT_IMPLEMENTED;
        }
    }
};

void writeString(const std::string& s, Serializer<true>& serializer) {
    char buffer[16];
    for (Size i = 0; i < 16; ++i) {
        if (i < s.size()) {
            buffer[i] = s[i];
        } else {
            buffer[i] = '\0';
        }
    }
    serializer.write(buffer);
}

template <bool Precise>
void writeAttractor(Serializer<Precise>& serializer, const Attractor& a) {
    serializer.write(a.position);
    serializer.write(a.velocity);
    serializer.write(a.radius);
    serializer.write(a.mass);

    serializer.write(a.settings.size());
    for (auto param : a.settings) {
        serializer.serialize(param.id);
        serializer.serialize(param.value.getTypeIdx());
        forValue(param.value, [&serializer](const auto& value) { serializer.write(value); });
    }
}

template <bool Precise>
Attractor readAttractor(Deserializer<Precise>& deserializer) {
    Attractor a;
    deserializer.read(a.position);
    deserializer.read(a.velocity);
    deserializer.read(a.radius);
    deserializer.read(a.mass);

    Size paramCnt;
    deserializer.deserialize(paramCnt);
    for (Size i = 0; i < paramCnt; ++i) {
        AttractorSettingsId paramId;
        Size valueId;
        deserializer.deserialize(paramId, valueId);

        SettingsIterator<AttractorSettingsId>::IteratorValue iteratorValue{ paramId,
            { CONSTRUCT_TYPE_IDX, valueId } };

        forValue(iteratorValue.value, [&deserializer, &a, paramId](auto& entry) {
            deserializer.read(entry);
            try {
                a.settings.set(paramId, entry);
            } catch (const Exception& UNUSED(e)) {
                // can be a parameter from newer version, silence the exception for backwards compatibility
            }
        });
        // needs to be handled the same way as BodySettings if Enums are ever included in the attractor
        SPH_ASSERT(!a.settings.hasType<EnumWrapper>(paramId));
    }
    return a;
}

} // namespace

BinaryOutput::BinaryOutput(const OutputFile& fileMask, const RunTypeEnum runTypeId)
    : IOutput(fileMask)
    , runTypeId(runTypeId) {}

Expected<Path> BinaryOutput::dump(const Storage& storage, const Statistics& stats) {
    VERBOSE_LOG

    const Path fileName = paths.getNextPath(stats);
    Outcome dirResult = FileSystem::createDirectory(fileName.parentPath());
    if (!dirResult) {
        return makeUnexpected<Path>(
            "Cannot create directory " + fileName.parentPath().native() + ": " + dirResult.error());
    }

    const Float runTime = stats.getOr<Float>(StatisticsId::RUN_TIME, 0._f);
    const Size wallclockTime = stats.getOr<int>(StatisticsId::WALLCLOCK_TIME, 0);

    Serializer<true> serializer(makeAuto<FileOutputStream>(fileName));

    // file format identifier
    const Size materialCnt = storage.getMaterialCnt();
    const Size quantityCnt = storage.getQuantityCnt() - int(storage.has(QuantityId::MATERIAL_ID));
    const Float timeStep = stats.getOr<Float>(StatisticsId::TIMESTEP_VALUE, 0.1_f);
    serializer.serialize("SPH",
        runTime,
        storage.getParticleCnt(),
        quantityCnt,
        materialCnt,
        timeStep,
        BinaryIoVersion::LATEST);
    // write run type
    writeString(EnumMap::toString(runTypeId), serializer);
    // write build date
    writeString(__DATE__, serializer);
    // write wallclock time for proper ETA of resumed simulation
    serializer.serialize(wallclockTime);
    // number of attractors
    serializer.serialize(storage.getAttractorCnt());

    // zero bytes until 256 to allow extensions of the header
    serializer.addPadding(PADDING_SIZE);

    // quantity information
    Array<QuantityId> cachedIds;
    for (auto i : storage.getQuantities()) {
        // first 3 values: quantity ID, order (number of derivatives), type
        const Quantity& q = i.quantity;
        if (i.id != QuantityId::MATERIAL_ID) {
            // no need to dump material IDs, they are always consecutive
            cachedIds.push(i.id);
            serializer.serialize(Size(i.id), Size(q.getOrderEnum()), Size(q.getValueEnum()));
        }
    }

    const bool hasMaterials = materialCnt > 0;
    // dump quantities separated by materials
    for (Size matIdx = 0; matIdx < max(materialCnt, Size(1)); ++matIdx) {
        // storage can currently exist without materials, only write material params if we have a material
        if (hasMaterials) {
            serializer.serialize("MAT", matIdx);
            MaterialView material = storage.getMaterial(matIdx);
            serializer.serialize(material->getParams().size());
            // dump body settings
            for (auto param : material->getParams()) {
                serializer.serialize(param.id);
                serializer.serialize(param.value.getTypeIdx());
                forValue(param.value, [&serializer](const auto& value) { serializer.write(value); });
            }
            // dump all ranges and minimal values for timestepping
            for (QuantityId id : cachedIds) {
                const Interval range = material->range(id);
                const Float minimal = material->minimal(id);
                serializer.serialize(id, range.lower(), range.upper(), minimal);
            }
        } else {
            // write that we have no materials
            serializer.serialize("NOMAT");
        }

        // storage dump for given material
        IndexSequence sequence = [&] {
            if (hasMaterials) {
                MaterialView material = storage.getMaterial(matIdx);
                return material.sequence();
            } else {
                return IndexSequence(0, storage.getParticleCnt());
            }
        }();
        serializer.serialize(*sequence.begin(), *sequence.end());

        for (auto i : storage.getQuantities()) {
            if (i.id != QuantityId::MATERIAL_ID) {
                const Quantity& q = i.quantity;
                StoreBuffersVisitor visitor;
                dispatch(q.getValueEnum(), visitor, q, serializer, sequence);
            }
        }
    }

    // finally dump attractors
    for (const Attractor& a : storage.getAttractors()) {
        writeAttractor(serializer, a);
    }

    return fileName;
}

template <typename T>
static void setEnumIndex(const BodySettings& UNUSED(settings),
    const BodySettingsId UNUSED(paramId),
    T& UNUSED(entry)) {
    // do nothing for other types
}

template <>
void setEnumIndex(const BodySettings& settings, const BodySettingsId paramId, EnumWrapper& entry) {
    EnumWrapper current = settings.get<EnumWrapper>(paramId);
    entry.index = current.index;
}


static Expected<Storage> loadMaterial(const Size matIdx,
    Deserializer<true>& deserializer,
    ArrayView<QuantityId> ids,
    const BinaryIoVersion version) {
    Size matIdxCheck;
    std::string identifier;
    deserializer.deserialize(identifier, matIdxCheck);
    // some consistency checks
    if (identifier != "MAT") {
        return makeUnexpected<Storage>("Invalid material identifier, expected MAT, got " + identifier);
    }
    if (matIdxCheck != matIdx) {
        return makeUnexpected<Storage>("Unexpected material index, expected " + std::to_string(matIdx) +
                                       ", got " + std::to_string(matIdxCheck));
    }

    Size matParamCnt;
    deserializer.deserialize(matParamCnt);
    BodySettings body;
    for (Size i = 0; i < matParamCnt; ++i) {
        // read body settings
        BodySettingsId paramId;
        Size valueId;
        deserializer.deserialize(paramId, valueId);

        if (version == BinaryIoVersion::FIRST) {
            if (valueId == 1 && body.hasType<EnumWrapper>(paramId)) {
                // enums used to be stored as ints (index 1), now we store it as enum wrapper;
                // convert the value to enum and save manually
                EnumWrapper e = body.get<EnumWrapper>(paramId);
                deserializer.deserialize(e.value);
                body.set(paramId, e);
                continue;
            }
        }

        /// \todo this is currently the only way to access Settings variant, refactor if possible
        SettingsIterator<BodySettingsId>::IteratorValue iteratorValue{ paramId,
            { CONSTRUCT_TYPE_IDX, valueId } };

        forValue(iteratorValue.value, [&deserializer, &body, paramId](auto& entry) {
            deserializer.read(entry);
            // little hack: EnumWrapper is loaded with no type index (as it cannot be serialized), so we have
            // to set it to the correct value, otherwise it would trigger asserts in set function.
            try {
                setEnumIndex(body, paramId, entry);
                body.set(paramId, entry);
            } catch (const Exception& UNUSED(e)) {
                // can be a parameter from newer version, silence the exception for backwards compatibility
                /// \todo report as some warning
            }
        });
    }

    // create material based on settings
    AutoPtr<IMaterial> material = Factory::getMaterial(body);
    // read all ranges and minimal values for timestepping
    for (Size i = 0; i < ids.size(); ++i) {
        QuantityId id;
        Float lower, upper, minimal;
        deserializer.deserialize(id, lower, upper, minimal);
        if (id != ids[i]) {
            return makeUnexpected<Storage>("Unexpected quantityId, expected " +
                                           getMetadata(ids[i]).quantityName + ", got " +
                                           getMetadata(id).quantityName);
        }
        Interval range;
        if (lower < upper) {
            range = Interval(lower, upper);
        } else {
            range = Interval::unbounded();
        }
        material->setRange(id, range, minimal);
    }
    // create storage for this material
    return Storage(std::move(material));
}

static Optional<RunTypeEnum> readRunType(char* buffer, const BinaryIoVersion version) {
    std::string runTypeStr(buffer);
    if (!runTypeStr.empty()) {
        return EnumMap::fromString<RunTypeEnum>(runTypeStr).value();
    } else {
        SPH_ASSERT(version < BinaryIoVersion::V2018_10_24);
        return NOTHING;
    }
}

static Optional<std::string> readBuildDate(char* buffer, const BinaryIoVersion version) {
    if (version >= BinaryIoVersion::V2021_03_20) {
        return std::string(buffer);
    } else {
        return NOTHING;
    }
}

Outcome BinaryInput::load(const Path& path, Storage& storage, Statistics& stats) {
    storage.removeAll();
    Deserializer<true> deserializer(makeAuto<FileInputStream>(path));
    std::string identifier;
    Float time, timeStep;
    Size wallclockTime;
    Size particleCnt, quantityCnt, materialCnt, attractorCnt;
    BinaryIoVersion version;
    try {
        char runTypeBuffer[16];
        char buildDateBuffer[16];
        deserializer.deserialize(identifier,
            time,
            particleCnt,
            quantityCnt,
            materialCnt,
            timeStep,
            version,
            runTypeBuffer,
            buildDateBuffer,
            wallclockTime,
            attractorCnt);
    } catch (SerializerException&) {
        return makeFailed("Invalid file format");
    }
    if (identifier != "SPH") {
        return makeFailed("Invalid format specifier: expected SPH, got ", identifier);
    }
    stats.set(StatisticsId::RUN_TIME, time);
    stats.set(StatisticsId::TIMESTEP_VALUE, timeStep);
    if (version >= BinaryIoVersion::V2021_03_20) {
        stats.set(StatisticsId::WALLCLOCK_TIME, int(wallclockTime));
    }
    if (version < BinaryIoVersion::V2021_08_08) {
        attractorCnt = 0; // there should be zeros anyway, but let's make sure
    }
    try {
        deserializer.skip(BinaryOutput::PADDING_SIZE);
    } catch (SerializerException&) {
        return makeFailed("Incorrect header size");
    }
    Array<QuantityId> quantityIds(quantityCnt);
    Array<OrderEnum> orders(quantityCnt);
    Array<ValueEnum> valueTypes(quantityCnt);
    try {
        for (Size i = 0; i < quantityCnt; ++i) {
            deserializer.deserialize(quantityIds[i], orders[i], valueTypes[i]);
        }
    } catch (SerializerException& e) {
        return makeFailed(e.what());
    }

    // Size loadedQuantities = 0;
    const bool hasMaterials = materialCnt > 0;
    for (Size matIdx = 0; matIdx < max(materialCnt, Size(1)); ++matIdx) {
        Storage bodyStorage;
        if (hasMaterials) {
            try {
                Expected<Storage> loadedStorage = loadMaterial(matIdx, deserializer, quantityIds, version);
                if (!loadedStorage) {
                    return makeFailed(loadedStorage.error());
                } else {
                    bodyStorage = std::move(loadedStorage.value());
                }
            } catch (SerializerException& e) {
                return makeFailed(e.what());
            }
        } else {
            try {
                deserializer.deserialize(identifier);
            } catch (SerializerException& e) {
                return makeFailed(e.what());
            }
            if (identifier != "NOMAT") {
                return makeFailed("Unexpected missing material identifier, expected NOMAT, got ", identifier);
            }
        }

        try {
            Size from, to;
            deserializer.deserialize(from, to);
            LoadBuffersVisitor visitor;
            for (Size i = 0; i < quantityCnt; ++i) {
                dispatch(valueTypes[i],
                    visitor,
                    bodyStorage,
                    deserializer,
                    IndexSequence(0, to - from),
                    quantityIds[i],
                    orders[i]);
            }
        } catch (SerializerException& e) {
            return makeFailed(e.what());
        }
        storage.merge(std::move(bodyStorage));
    }
    for (Size i = 0; i < attractorCnt; ++i) {
        const Attractor a = readAttractor(deserializer);
        storage.addAttractor(a);
    }

    return SUCCESS;
}

Expected<BinaryInput::Info> BinaryInput::getInfo(const Path& path) {
    Info info;
    char runTypeBuffer[16];
    char dateBuffer[16];
    std::string identifier;
    try {
        Deserializer<true> deserializer(makeAuto<FileInputStream>(path));
        deserializer.deserialize(identifier,
            info.runTime,
            info.particleCnt,
            info.quantityCnt,
            info.materialCnt,
            info.timeStep,
            info.version,
            runTypeBuffer,
            dateBuffer,
            info.wallclockTime,
            info.attractorCnt);
    } catch (SerializerException&) {
        return makeUnexpected<Info>("Invalid file format");
    }
    if (identifier != "SPH") {
        return makeUnexpected<Info>("Invalid format specifier: expected SPH, got " + identifier);
    }
    info.runType = readRunType(runTypeBuffer, info.version);
    info.buildDate = readBuildDate(dateBuffer, info.version);
    if (info.version < BinaryIoVersion::V2021_08_08) {
        info.attractorCnt = 0;
    }
    return Expected<Info>(std::move(info));
}

// ----------------------------------------------------------------------------------------------------------
// CompressedOutput/Input
// ----------------------------------------------------------------------------------------------------------

CompressedOutput::CompressedOutput(const OutputFile& fileMask,
    const CompressionEnum compression,
    const RunTypeEnum runTypeId)
    : IOutput(fileMask)
    , compression(compression)
    , runTypeId(runTypeId) {}

const int MAGIC_NUMBER = 42;

struct NullOutputStream : public IOutputStream {
public:
    virtual bool write(ArrayView<const char> UNUSED(buffer)) override {
        return true;
    }
};

template <typename T>
static void compressQuantity(Serializer<false>& serializer,
    const CompressionEnum compression,
    const Array<T>& values) {
    Serializer<false> nullSerializer(makeAuto<NullOutputStream>());

    if (compression == CompressionEnum::RLE) {
        serializer.serialize(MAGIC_NUMBER);

        BufferView lastBuffer = nullptr;
        T lastValue(NAN);
        Size count = 0;
        for (Size i = 0; i < values.size(); ++i) {
            BufferView buffer = nullSerializer.write(values[i]);
            if (buffer != lastBuffer) {
                if (count > 0) {
                    // end of the run, write the count
                    serializer.serialize(count);
                    count = 0;
                }
                lastBuffer = serializer.write(values[i]);
                lastValue = values[i];
            } else {
                if (count == 0) {
                    // first repeated value, write again to mark the start of the run
                    lastBuffer = serializer.write(lastValue);
                }
                ++count;
            }
        }
        // close the last run
        if (count > 0) {
            serializer.serialize(count);
        }
    } else {
        SPH_ASSERT(compression == CompressionEnum::NONE);
        for (Size i = 0; i < values.size(); ++i) {
            serializer.write(values[i]);
        }
    }
}

template <typename T>
static void decompressQuantity(Deserializer<false>& deserializer,
    const CompressionEnum compression,
    Array<T>& values) {
    if (compression == CompressionEnum::RLE) {
        int magic;
        deserializer.deserialize(magic);
        if (magic != MAGIC_NUMBER) {
            throw SerializerException("Invalid compression");
        }

        Optional<T> lastValue = NOTHING;
        Size i = 0;
        while (i < values.size()) {
            deserializer.read(values[i]);
            if (!lastValue || values[i] != lastValue.value()) {
                lastValue = values[i];
                ++i;
            } else {
                Size count;
                deserializer.deserialize(count);
                SPH_ASSERT(i + count <= values.size());
                for (Size j = 0; j < count; ++j) {
                    values[i++] = lastValue.value();
                }
            }
        }
    } else {
        for (Size i = 0; i < values.size(); ++i) {
            deserializer.read(values[i]);
        }
    }
}

Expected<Path> CompressedOutput::dump(const Storage& storage, const Statistics& stats) {
    VERBOSE_LOG

    const Path fileName = paths.getNextPath(stats);
    Outcome dirResult = FileSystem::createDirectory(fileName.parentPath());
    if (!dirResult) {
        return makeUnexpected<Path>(
            "Cannot create directory " + fileName.parentPath().native() + ": " + dirResult.error());
    }

    const Float time = stats.getOr<Float>(StatisticsId::RUN_TIME, 0._f);

    Serializer<false> serializer(makeAuto<FileOutputStream>(fileName));
    serializer.serialize("CPRSPH", time, storage.getParticleCnt(), compression, CompressedIoVersion::LATEST);

    /// \todo runType as string
    serializer.serialize(runTypeId);
    serializer.serialize(storage.getAttractorCnt());
    serializer.addPadding(226);

    // mandatory, without prefix
    compressQuantity(serializer, compression, storage.getValue<Vector>(QuantityId::POSITION));
    compressQuantity(serializer, compression, storage.getDt<Vector>(QuantityId::POSITION));

    Array<QuantityId> expectedIds{
        QuantityId::MASS, QuantityId::DENSITY, QuantityId::ENERGY, QuantityId::DAMAGE
    };
    Array<QuantityId> ids;
    Size count = 0;
    for (QuantityId id : expectedIds) {
        if (storage.has(id)) {
            ++count;
            ids.push(id);
        }
    }
    serializer.serialize(count);

    for (QuantityId id : ids) {
        serializer.serialize(id);
        compressQuantity(serializer, compression, storage.getValue<Float>(id));
    }

    for (const Attractor& a : storage.getAttractors()) {
        writeAttractor(serializer, a);
    }

    return fileName;
}

Outcome CompressedInput::load(const Path& path, Storage& storage, Statistics& stats) {
    // create any material
    storage = Storage(Factory::getMaterial(BodySettings::getDefaults()));

    Deserializer<false> deserializer(makeAuto<FileInputStream>(path));
    std::string identifier;
    Float time;
    Size particleCnt;
    Size attractorCnt;
    CompressedIoVersion version;
    CompressionEnum compression;
    RunTypeEnum runTypeId;
    try {
        deserializer.deserialize(
            identifier, time, particleCnt, compression, version, runTypeId, attractorCnt);
    } catch (SerializerException&) {
        return makeFailed("Invalid file format");
    }
    if (identifier != "CPRSPH") {
        return makeFailed("Invalid format specifier: expected CPRSPH, got ", identifier);
    }

    if (version < CompressedIoVersion::V2021_08_08) {
        attractorCnt = 0;
    }

    stats.set(StatisticsId::RUN_TIME, time);
    try {
        deserializer.skip(226);
    } catch (SerializerException&) {
        return makeFailed("Incorrect header size");
    }

    try {
        Array<Vector> positions(particleCnt);
        decompressQuantity(deserializer, compression, positions);
        storage.insert<Vector>(QuantityId::POSITION, OrderEnum::SECOND, std::move(positions));

        Array<Vector> velocities(particleCnt);
        decompressQuantity(deserializer, compression, velocities);
        storage.getDt<Vector>(QuantityId::POSITION) = std::move(velocities);

        Size count;
        deserializer.deserialize(count);
        for (Size i = 0; i < count; ++i) {
            QuantityId id;
            deserializer.deserialize(id);
            Array<Float> values(particleCnt);
            decompressQuantity(deserializer, compression, values);
            storage.insert<Float>(id, OrderEnum::ZERO, std::move(values));
        }

        for (Size i = 0; i < attractorCnt; ++i) {
            Attractor a = readAttractor(deserializer);
            storage.addAttractor(a);
        }
    } catch (SerializerException& e) {
        return makeFailed(e.what());
    }

    SPH_ASSERT(storage.isValid());

    return SUCCESS;
}

<<<<<<< HEAD
Expected<CompressedInput::Info> CompressedInput::getInfo(const Path& path) const {
=======
Expected<CompressedInput::Info> CompressedInput::getInfo(const Path& path) {
    Deserializer<false> deserializer(makeAuto<FileInputStream>(path));
>>>>>>> c860957a
    std::string identifier;
    Float time;
    Size particleCnt;
    Size attractorCnt;
    CompressedIoVersion version;
    CompressionEnum compression;
    RunTypeEnum runTypeId;
    try {
        Deserializer<false> deserializer(makeAuto<FileInputStream>(path));
        deserializer.deserialize(
            identifier, time, particleCnt, compression, version, runTypeId, attractorCnt);
    } catch (SerializerException&) {
        return makeUnexpected<CompressedInput::Info>("Invalid file format");
    }
    if (identifier != "CPRSPH") {
        return makeUnexpected<CompressedInput::Info>(
            "Invalid format specifier: expected CPRSPH, got " + identifier);
    }
    CompressedInput::Info info;
    info.particleCnt = particleCnt;
    info.runTime = time;
    info.runType = runTypeId;
    info.version = version;
    if (version >= CompressedIoVersion::V2021_08_08) {
        info.attractorCnt = attractorCnt;
    } else {
        info.attractorCnt = 0;
    }
    return info;
}

// ----------------------------------------------------------------------------------------------------------
// VtkOutput
// ----------------------------------------------------------------------------------------------------------

static void writeDataArray(std::ofstream& of,
    const Storage& storage,
    const Statistics& stats,
    const ITextColumn& column) {
    switch (column.getType()) {
    case ValueEnum::SCALAR:
        of << R"(      <DataArray type="Float32" Name=")" << column.getName() << R"(" format="ascii">)";
        break;
    case ValueEnum::VECTOR:
        of << R"(      <DataArray type="Float32" Name=")" << column.getName()
           << R"(" NumberOfComponents="3" format="ascii">)";
        break;
    case ValueEnum::INDEX:
        of << R"(      <DataArray type="Int32" Name=")" << column.getName() << R"(" format="ascii">)";
        break;
    case ValueEnum::SYMMETRIC_TENSOR:
        of << R"(      <DataArray type="Float32" Name=")" << column.getName()
           << R"(" NumberOfComponents="6" format="ascii">)";
        break;
    case ValueEnum::TRACELESS_TENSOR:
        of << R"(      <DataArray type="Float32" Name=")" << column.getName()
           << R"(" NumberOfComponents="5" format="ascii">)";
        break;
    default:
        NOT_IMPLEMENTED;
    }

    of << "\n";
    for (Size i = 0; i < storage.getParticleCnt(); ++i) {
        of << column.evaluate(storage, stats, i) << "\n";
    }

    of << R"(      </DataArray>)"
       << "\n";
}

VtkOutput::VtkOutput(const OutputFile& fileMask, const Flags<OutputQuantityFlag> flags)
    : IOutput(fileMask)
    , flags(flags) {
    // Positions are stored in <Points> block, other quantities in <PointData>; remove the position flag to
    // avoid storing positions twice
    this->flags.unset(OutputQuantityFlag::POSITION);
}

Expected<Path> VtkOutput::dump(const Storage& storage, const Statistics& stats) {
    VERBOSE_LOG

    const Path fileName = paths.getNextPath(stats);
    Outcome dirResult = FileSystem::createDirectory(fileName.parentPath());
    if (!dirResult) {
        return makeUnexpected<Path>(
            "Cannot create directory " + fileName.parentPath().native() + ": " + dirResult.error());
    }

    try {
        std::ofstream of(fileName.native());
        of << R"(<VTKFile type="UnstructuredGrid" version="0.1" byte_order="LittleEndian">
  <UnstructuredGrid>
    <Piece NumberOfPoints=")"
           << storage.getParticleCnt() << R"(" NumberOfCells="0">
      <Points>
        <DataArray name="Position" type="Float32" NumberOfComponents="3" format="ascii">)"
           << "\n";
        ArrayView<const Vector> r = storage.getValue<Vector>(QuantityId::POSITION);
        for (Size i = 0; i < r.size(); ++i) {
            of << r[i] << "\n";
        }
        of << R"(        </DataArray>
      </Points>
      <PointData  Vectors="vector">)"
           << "\n";

        Array<AutoPtr<ITextColumn>> columns;
        addColumns(flags, columns);

        for (auto& column : columns) {
            writeDataArray(of, storage, stats, *column);
        }

        of << R"(      </PointData>
      <Cells>
        <DataArray type="Int32" Name="connectivity" format="ascii">
        </DataArray>
        <DataArray type="Int32" Name="offsets" format="ascii">
        </DataArray>
        <DataArray type="UInt8" Name="types" format="ascii">
        </DataArray>
      </Cells>
    </Piece>
  </UnstructuredGrid>
</VTKFile>)";

        return fileName;
    } catch (const std::exception& e) {
        return makeUnexpected<Path>("Cannot save file " + fileName.native() + ": " + e.what());
    }
}

// ----------------------------------------------------------------------------------------------------------
// Hdf5Input
// ----------------------------------------------------------------------------------------------------------

#ifdef SPH_USE_HDF5

template <typename T>
Size typeDim;

template <>
Size typeDim<Float> = 1;
template <>
Size typeDim<Vector> = 3;

template <typename T>
T doubleToType(ArrayView<const double> data, const Size i);

template <>
Float doubleToType(ArrayView<const double> data, const Size i) {
    return Float(data[i]);
}
template <>
Vector doubleToType(ArrayView<const double> data, const Size i) {
    return Vector(Float(data[3 * i + 0]), Float(data[3 * i + 1]), Float(data[3 * i + 2]));
}

template <typename T>
static void loadQuantity(const hid_t fileId,
    const std::string& label,
    const QuantityId id,
    const OrderEnum order,
    Storage& storage) {
    const hid_t hid = H5Dopen(fileId, label.c_str(), H5P_DEFAULT);
    if (hid < 0) {
        throw IoError("Cannot read " + getMetadata(id).quantityName + " data");
    }
    const Size particleCnt = storage.getParticleCnt();
    Array<double> data(typeDim<T> * particleCnt);
    H5Dread(hid, H5T_NATIVE_DOUBLE, H5S_ALL, H5S_ALL, H5P_DEFAULT, &data[0]);
    H5Dclose(hid);

    Array<T> values(particleCnt);
    for (Size i = 0; i < particleCnt; ++i) {
        values[i] = doubleToType<T>(data, i);
    }
    switch (order) {
    case OrderEnum::ZERO:
        storage.insert<T>(id, OrderEnum::ZERO, std::move(values));
        break;
    case OrderEnum::FIRST:
        storage.getDt<T>(id) = std::move(values);
        break;
    case OrderEnum::SECOND:
        storage.getD2t<T>(id) = std::move(values);
        break;
    default:
        NOT_IMPLEMENTED;
    }
}

Outcome Hdf5Input::load(const Path& path, Storage& storage, Statistics& stats) {
    const hid_t fileId = H5Fopen(path.native().c_str(), H5F_ACC_RDONLY, H5P_DEFAULT);
    if (fileId < 0) {
        return makeFailed("Cannot open file '", path.native(), "'");
    }

    storage = Storage(Factory::getMaterial(BodySettings::getDefaults()));

    const hid_t posId = H5Dopen(fileId, "/x", H5P_DEFAULT);
    if (posId < 0) {
        return makeFailed("Cannot read position data from file  '", path.native(), "'");
    }
    const hid_t dspace = H5Dget_space(posId);
    const Size ndims = H5Sget_simple_extent_ndims(dspace);
    Array<hsize_t> dims(ndims);
    H5Sget_simple_extent_dims(dspace, &dims[0], nullptr);
    const Size particleCnt = dims[0];
    H5Dclose(posId);
    storage.insert<Vector>(QuantityId::POSITION, OrderEnum::SECOND, Array<Vector>(particleCnt));

    const hid_t timeId = H5Dopen(fileId, "/time", H5P_DEFAULT);
    if (timeId < 0) {
        return makeFailed("Cannot read simulation time from file '", path.native(), "'");
    }
    double runTime;
    H5Dread(timeId, H5T_NATIVE_DOUBLE, H5S_ALL, H5S_ALL, H5P_DEFAULT, &runTime);
    H5Dclose(timeId);
    stats.set(StatisticsId::RUN_TIME, Float(runTime));

    try {
        loadQuantity<Vector>(fileId, "/x", QuantityId::POSITION, OrderEnum::ZERO, storage);
        loadQuantity<Vector>(fileId, "/v", QuantityId::POSITION, OrderEnum::FIRST, storage);
        loadQuantity<Float>(fileId, "/m", QuantityId::MASS, OrderEnum::ZERO, storage);
        loadQuantity<Float>(fileId, "/p", QuantityId::PRESSURE, OrderEnum::ZERO, storage);
        loadQuantity<Float>(fileId, "/rho", QuantityId::DENSITY, OrderEnum::ZERO, storage);
        loadQuantity<Float>(fileId, "/e", QuantityId::ENERGY, OrderEnum::ZERO, storage);
        loadQuantity<Float>(fileId, "/sml", QuantityId::SMOOTHING_LENGTH, OrderEnum::ZERO, storage);
    } catch (const IoError& e) {
        return makeFailed("Cannot read file '", path.native(), "'.\n", e.what());
    }

    // copy the smoothing lengths
    ArrayView<Vector> r = storage.getValue<Vector>(QuantityId::POSITION);
    ArrayView<Float> h = storage.getValue<Float>(QuantityId::SMOOTHING_LENGTH);
    for (Size i = 0; i < particleCnt; ++i) {
        r[i][H] = h[i];
    }
    return SUCCESS;
}


#else

Outcome Hdf5Input::load(const Path&, Storage&, Statistics&) {
    return makeFailed("HDF5 support not enabled. Please rebuild the code with CONFIG+=use_hdf5.");
}
#endif

// ----------------------------------------------------------------------------------------------------------
// MpcorpInput
// ----------------------------------------------------------------------------------------------------------

static Float computeRadius(const Float H, const Float albedo) {
    // https://cneos.jpl.nasa.gov/tools/ast_size_est.html
    const Float d = exp10(3.1236_f - 0.5_f * log10(albedo) - 0.2_f * H);
    return 0.5_f * d * 1.e3_f;
}

static void parseMpcorp(std::ifstream& ifs, Storage& storage, const Float rho, const Float albedo) {
    std::string line;
    // skip header
    while (std::getline(ifs, line)) {
        if (line.size() >= 5 && line.substr(0, 5) == "-----") {
            break;
        }
    }

    std::string dummy;
    Array<Vector> positions, velocities;
    Array<Float> masses;
    Array<Size> flags;
    while (std::getline(ifs, line)) {
        if (line.empty()) {
            continue;
        }
        std::stringstream ss(line);
        Float mag;
        ss >> dummy >> mag >> dummy >> dummy;
        if (!ss.good()) {
            continue;
        }
        Float M, omega, Omega, I, e, n, a;
        ss >> M >> omega >> Omega >> I >> e >> n >> a;
        M *= DEG_TO_RAD;
        omega *= DEG_TO_RAD;
        Omega *= DEG_TO_RAD;
        I *= DEG_TO_RAD;
        a *= Constants::au;
        n *= DEG_TO_RAD / Constants::day;
        std::string flag;
        ss >> dummy >> dummy >> dummy >> dummy >> dummy >> dummy >> dummy >> dummy >> dummy >> flag;

        const Float E = Kepler::solveKeplersEquation(M, e);
        const AffineMatrix R_Omega = AffineMatrix::rotateZ(Omega);
        const AffineMatrix R_I = AffineMatrix::rotateX(I);
        const AffineMatrix R_omega = AffineMatrix::rotateZ(omega);
        const AffineMatrix R = R_Omega * R_I * R_omega;

        Vector r = a * R * Vector(cos(E) - e, sqrt(1 - sqr(e)) * sin(E), 0);
        SPH_ASSERT(isReal(r), r);
        Vector v = a * R * n / (1 - e * cos(E)) * Vector(-sin(E), sqrt(1 - sqr(e)) * cos(E), 0);
        SPH_ASSERT(isReal(v), v);
        r[H] = computeRadius(mag, albedo);
        v[H] = 0._f;
        positions.push(r);
        velocities.push(v);

        const Float m = sphereVolume(r[H]) * rho;
        masses.push(m);

        if (std::isdigit(flag.back())) {
            flags.push(flag.back() - '0');
        } else {
            flags.push(0);
        }
    }

    storage.insert<Vector>(QuantityId::POSITION, OrderEnum::SECOND, std::move(positions));
    storage.getDt<Vector>(QuantityId::POSITION) = std::move(velocities);
    storage.insert<Float>(QuantityId::MASS, OrderEnum::ZERO, std::move(masses));
    storage.insert<Size>(QuantityId::FLAG, OrderEnum::ZERO, std::move(flags));
}

Outcome MpcorpInput::load(const Path& path, Storage& storage, Statistics& UNUSED(stats)) {
    try {
        std::ifstream ifs(path.native());
        if (!ifs) {
            return makeFailed("Failed to open file '", path.native(), "'");
        }
        parseMpcorp(ifs, storage, rho, albedo);
        return SUCCESS;
    } catch (const std::exception& e) {
        return makeFailed("Cannot load file '", path.native(), "'\n", e.what());
    }
}


// ----------------------------------------------------------------------------------------------------------
// PkdgravOutput/Input
// ----------------------------------------------------------------------------------------------------------

PkdgravOutput::PkdgravOutput(const OutputFile& fileMask, PkdgravParams&& params)
    : IOutput(fileMask)
    , params(std::move(params)) {
    SPH_ASSERT(almostEqual(this->params.conversion.velocity, 2.97853e4_f, 1.e-4_f));
}

Expected<Path> PkdgravOutput::dump(const Storage& storage, const Statistics& stats) {
    const Path fileName = paths.getNextPath(stats);
    FileSystem::createDirectory(fileName.parentPath());

    ArrayView<const Float> m, rho, u;
    tie(m, rho, u) = storage.getValues<Float>(QuantityId::MASS, QuantityId::DENSITY, QuantityId::ENERGY);
    ArrayView<const Vector> r, v, dv;
    tie(r, v, dv) = storage.getAll<Vector>(QuantityId::POSITION);
    ArrayView<const Size> flags = storage.getValue<Size>(QuantityId::FLAG);

    std::ofstream ofs(fileName.native());
    ofs << std::setprecision(PRECISION) << std::scientific;

    Size idx = 0;
    for (Size i = 0; i < r.size(); ++i) {
        if (u[i] > params.vaporThreshold) {
            continue;
        }
        const Float radius = this->getRadius(r[idx][H], m[idx], rho[idx]);
        const Vector v_in = v[idx] + cross(params.omega, r[idx]);
        SPH_ASSERT(flags[idx] < params.colors.size(), flags[idx], params.colors.size());
        ofs << std::setw(25) << idx <<                                   //
            std::setw(25) << idx <<                                      //
            std::setw(25) << m[idx] / params.conversion.mass <<          //
            std::setw(25) << radius / params.conversion.distance <<      //
            std::setw(25) << r[idx] / params.conversion.distance <<      //
            std::setw(25) << v_in / params.conversion.velocity <<        //
            std::setw(25) << Vector(0._f) /* zero initial rotation */ << //
            std::setw(25) << params.colors[flags[idx]] << std::endl;
        idx++;
    }
    return fileName;
}

Outcome PkdgravInput::load(const Path& path, Storage& storage, Statistics& stats) {
    TextInput input(EMPTY_FLAGS);

    // 1) Particle index -- we don't really need that, just add dummy columnm
    class DummyColumn : public ITextColumn {
    private:
        ValueEnum type;

    public:
        DummyColumn(const ValueEnum type)
            : type(type) {}

        virtual Dynamic evaluate(const Storage&, const Statistics&, const Size) const override {
            NOT_IMPLEMENTED;
        }

        virtual void accumulate(Storage&, const Dynamic, const Size) const override {}

        virtual std::string getName() const override {
            return "dummy";
        }

        virtual ValueEnum getType() const override {
            return type;
        }
    };
    input.addColumn(makeAuto<DummyColumn>(ValueEnum::INDEX));

    // 2) Original index -- not really needed, skip
    input.addColumn(makeAuto<DummyColumn>(ValueEnum::INDEX));

    // 3) Particle mass
    input.addColumn(makeAuto<ValueColumn<Float>>(QuantityId::MASS));

    // 4) radius ?  -- skip
    input.addColumn(makeAuto<ValueColumn<Float>>(QuantityId::DENSITY));

    // 5) Positions (3 components)
    input.addColumn(makeAuto<ValueColumn<Vector>>(QuantityId::POSITION));

    // 6) Velocities (3 components)
    input.addColumn(makeAuto<DerivativeColumn<Vector>>(QuantityId::POSITION));

    // 7) Angular velocities (3 components)
    input.addColumn(makeAuto<ValueColumn<Vector>>(QuantityId::ANGULAR_FREQUENCY));

    // 8) Color index -- skip
    input.addColumn(makeAuto<DummyColumn>(ValueEnum::INDEX));

    Outcome outcome = input.load(path, storage, stats);

    if (!outcome) {
        return outcome;
    }

    // whole code assumes positions is a 2nd order quantity, so we have to add the acceleration
    SPH_ASSERT(storage.has<Vector>(QuantityId::POSITION, OrderEnum::FIRST));
    storage.getQuantity(QuantityId::POSITION).setOrder(OrderEnum::SECOND);

    // Convert units -- assuming default conversion values
    PkdgravParams::Conversion conversion;
    Array<Vector>& r = storage.getValue<Vector>(QuantityId::POSITION);
    Array<Vector>& v = storage.getDt<Vector>(QuantityId::POSITION);
    Array<Float>& m = storage.getValue<Float>(QuantityId::MASS);
    Array<Float>& rho = storage.getValue<Float>(QuantityId::DENSITY);
    Array<Vector>& omega = storage.getValue<Vector>(QuantityId::ANGULAR_FREQUENCY);

    for (Size i = 0; i < r.size(); ++i) {
        r[i] *= conversion.distance;
        v[i] *= conversion.velocity;
        m[i] *= conversion.mass;

        // compute radius, using the density formula
        /// \todo here we actually store radius in rho ...
        rho[i] *= conversion.distance;
        r[i][H] = root<3>(3._f * m[i] / (2700._f * 4._f * PI));

        // replace the radius with actual density
        /// \todo too high, fix
        rho[i] = m[i] / pow<3>(rho[i]);

        omega[i] *= conversion.velocity / conversion.distance;
    }

    // sort
    Order order(r.size());
    order.shuffle([&m](const Size i1, const Size i2) { return m[i1] > m[i2]; });
    r = order.apply(r);
    v = order.apply(v);
    m = order.apply(m);
    rho = order.apply(rho);
    omega = order.apply(omega);

    return SUCCESS;
}

// ----------------------------------------------------------------------------------------------------------
// TabInput
// ----------------------------------------------------------------------------------------------------------

TabInput::TabInput() {
    input = makeAuto<TextInput>(
        OutputQuantityFlag::MASS | OutputQuantityFlag::POSITION | OutputQuantityFlag::VELOCITY);
}

TabInput::~TabInput() = default;

Outcome TabInput::load(const Path& path, Storage& storage, Statistics& stats) {
    Outcome result = input->load(path, storage, stats);
    if (!result) {
        return result;
    }

    storage.getQuantity(QuantityId::POSITION).setOrder(OrderEnum::SECOND);
    ArrayView<Vector> r = storage.getValue<Vector>(QuantityId::POSITION);
    for (Size i = 0; i < r.size(); ++i) {
        r[i][H] = 1.e-5_f;
    }

    return SUCCESS;
}

NAMESPACE_SPH_END<|MERGE_RESOLUTION|>--- conflicted
+++ resolved
@@ -1053,12 +1053,7 @@
     return SUCCESS;
 }
 
-<<<<<<< HEAD
-Expected<CompressedInput::Info> CompressedInput::getInfo(const Path& path) const {
-=======
 Expected<CompressedInput::Info> CompressedInput::getInfo(const Path& path) {
-    Deserializer<false> deserializer(makeAuto<FileInputStream>(path));
->>>>>>> c860957a
     std::string identifier;
     Float time;
     Size particleCnt;
