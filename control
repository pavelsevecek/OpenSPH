--- conflicted
+++ resolved
@@ -1,9 +1,5 @@
 Package: opensph
-<<<<<<< HEAD
-Version: 0.4.0-1
-=======
 Version: 0.4.1-1
->>>>>>> 703b6e12
 Section: base
 Priority: optional
 Architecture: amd64
